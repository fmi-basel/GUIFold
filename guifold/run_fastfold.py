#!/usr/bin/env python3
# Copyright 2021 DeepMind Technologies Limited
# Copyright 2022 Friedrich Miescher Institute for Biomedical Research
#
# Licensed under the Apache License, Version 2.0 (the "License");
# you may not use this file except in compliance with the License.
# You may obtain a copy of the License at
#
#      http://www.apache.org/licenses/LICENSE-2.0
#
# Unless required by applicable law or agreed to in writing, software
# distributed under the License is distributed on an "AS IS" BASIS,
# WITHOUT WARRANTIES OR CONDITIONS OF ANY KIND, either express or implied.
# See the License for the specific language governing permissions and
# limitations under the License.

# Modified by Georg Kempf, Friedrich Miescher Institute for Biomedical Research
# Parts from https://github.com/hpcaitech/FastFold

"""Full AlphaFold protein structure prediction script."""
import json
import os
import pathlib
import pickle
import random
import shutil
import sys
import time
import traceback
from typing import Dict, Union, Optional
from pympler import asizeof
from contextlib import closing
from absl import app
from absl import flags
from absl import logging
from guifold.afeval import EvaluationPipeline, EvaluationPipelineBatch
from alphafold.common import protein
from alphafold.common import residue_constants
from alphafold.data import pipeline
from alphafold.data import pipeline_multimer
from alphafold.data import pipeline_batch
from alphafold.data import templates
from alphafold.data.tools import hhsearch
from alphafold.data.tools import hmmsearch
from alphafold.model import config as af_config
from alphafold.model import model
from alphafold.relax import relax
from alphafold.data import parsers
import numpy as np
import gzip
from pympler import asizeof
import re

from alphafold.model import data

import torch
import torch.multiprocessing as mp
from fastfold.model.hub import AlphaFold
import fastfold
from fastfold.config import model_config as ff_model_config
from fastfold.common import protein as ff_protein
from fastfold.data import feature_pipeline
from fastfold.model.nn.triangular_multiplicative_update import set_fused_triangle_multiplication
from fastfold.model.fastnn import set_chunk_size
from fastfold.model.nn.triangular_multiplicative_update import set_fused_triangle_multiplication
from fastfold.utils.inject_fastnn import inject_fastnn
from fastfold.utils.import_weights import import_jax_weights_
from fastfold.utils.tensor_utils import tensor_tree_map
# Internal import (7716).

if int(torch.__version__.split(".")[0]) >= 1 and int(torch.__version__.split(".")[1]) > 11:
    torch.backends.cuda.matmul.allow_tf32 = True

os.environ['XLA_PYTHON_CLIENT_PREALLOCATE'] = "false"

logging.set_verbosity(logging.INFO)

flags.DEFINE_string('fasta_path', None, 'Path to a single fasta file.')
flags.DEFINE_string('data_dir', None, 'Path to directory of supporting data.')
flags.DEFINE_string('output_dir', None, 'Path to a directory that will '
                    'store the results.')
flags.DEFINE_string('jackhmmer_binary_path', shutil.which('jackhmmer'),
                    'Path to the JackHMMER executable.')
flags.DEFINE_string('hhblits_binary_path', shutil.which('hhblits'),
                    'Path to the HHblits executable.')
flags.DEFINE_string('hhsearch_binary_path', shutil.which('hhsearch'),
                    'Path to the HHsearch executable.')
flags.DEFINE_string('hmmsearch_binary_path', shutil.which('hmmsearch'),
                    'Path to the hmmsearch executable.')
flags.DEFINE_string('hmmbuild_binary_path', shutil.which('hmmbuild'),
                    'Path to the hmmbuild executable.')
flags.DEFINE_string('hhalign_binary_path', None,
                    'Path to the hhalign executable.')
flags.DEFINE_string('mmseqs_binary_path', None,
                    'Path to the mmseqs executable.')
flags.DEFINE_string('kalign_binary_path', None,
                    'Path to the Kalign executable.')
flags.DEFINE_string('uniref90_database_path', None, 'Path to the Uniref90 '
                    'database for use by JackHMMER.')
flags.DEFINE_string('colabfold_envdb_database_path', None, 'Path to the colabfold_envdb '
                                                    'database for use by MMSeqs2.')
flags.DEFINE_string('mgnify_database_path', None, 'Path to the MGnify '
                    'database for use by JackHMMER.')
flags.DEFINE_string('bfd_database_path', None, 'Path to the BFD '
                    'database for use by HHblits.')
flags.DEFINE_string('small_bfd_database_path', None, 'Path to the small '
                    'version of BFD used with the "reduced_dbs" preset.')
flags.DEFINE_string('uniref30_database_path', None, 'Path to the UniRef30 '
                    'database for use by HHblits.')
flags.DEFINE_string('uniref30_mmseqs_database_path', None, 'Path to the UniRef30 '
                                                    'database for use by MMseqs.')
flags.DEFINE_string('uniprot_database_path', None, 'Path to the Uniprot '
                    'database for use by JackHMMer.')
flags.DEFINE_string('pdb70_database_path', None, 'Path to the PDB70 '
                    'database for use by HHsearch.')
flags.DEFINE_string('pdb_seqres_database_path', None, 'Path to the PDB '
                    'seqres database for use by hmmsearch.')
flags.DEFINE_string('template_mmcif_dir', None, 'Path to a directory with '
                    'template mmCIF structures, each named <pdb_id>.cif')
flags.DEFINE_string('max_template_date', None, 'Maximum template release date '
                    'to consider. Important if folding historical test sets.')
flags.DEFINE_string('obsolete_pdbs_path', None, 'Path to file containing a '
                    'mapping from obsolete PDB IDs to the PDB IDs of their '
                    'replacements.')
flags.DEFINE_enum('db_preset', 'full_dbs',
                  ['full_dbs', 'reduced_dbs', 'colabfold'],
                  'Choose preset MSA database configuration - '
                  'smaller genetic database config (reduced_dbs) or '
                  'full genetic database config  (full_dbs) or '
                  'colabfold database config (uniref30, colabfold_envdb) in combination with jackhmmer+mmseqs')
flags.DEFINE_enum('model_preset', 'monomer',
                  ['monomer', 'monomer_casp14', 'monomer_ptm', 'multimer'],
                  'Choose preset model configuration - the monomer model, '
                  'the monomer model with extra ensembling, monomer model with '
                  'pTM head, or multimer model')
flags.DEFINE_boolean('benchmark', False, 'Run multiple JAX model evaluations '
                     'to obtain a timing that excludes the compilation time, '
                     'which should be more indicative of the time required for '
                     'inferencing many proteins.')
flags.DEFINE_integer('random_seed', None, 'The random seed for the data '
                     'pipeline. By default, this is randomly generated. Note '
                     'that even if this is set, Alphafold may still not be '
                     'deterministic, because processes like GPU inference are '
                     'nondeterministic.')
flags.DEFINE_integer('num_multimer_predictions_per_model', 1, 'How many '
                     'predictions (each with a different random seed) will be '
                     'generated per model. E.g. if this is 2 and there are 5 '
                     'models then there will be 10 predictions per input. '
                     'Note: this FLAG only applies if model_preset=multimer')
flags.DEFINE_boolean('use_precomputed_msas', False, 'Whether to read MSAs that '
                     'have been written to disk instead of running the MSA '
                     'tools. The MSA files are looked up in the output '
                     'directory, so it must stay the same between multiple '
                     'runs that are to reuse the MSAs. WARNING: This will not '
                     'check if the sequence, database or configuration have '
                     'changed.')
flags.DEFINE_boolean('run_relax', False, 'Whether to run the final relaxation '
                     'step on the predicted models. Turning relax off might '
                     'result in predictions with distracting stereochemical '
                     'violations but might help in case you are having issues '
                     'with the relaxation stage.')
flags.DEFINE_boolean('use_gpu_relax', False, 'Whether to relax on GPU. '
                     'Relax on GPU can be much faster than CPU, so it is '
                     'recommended to enable if possible. GPUs must be available'
                     ' if this setting is enabled.')
flags.DEFINE_list('no_msa_list', False, 'Optional. If the use of MSAs should be disabled for a sequence'
                                   'a boolean needs to be given for each sequence in the same order '
                                   'as sequences are given in the fasta file.')
flags.DEFINE_list('no_template_list', False, 'Optional. If the use of templates should be disabled for a sequence'
                                                'a boolean needs to be given for each sequence in the same order '
                                                'as sequences are given in the fasta file.')
flags.DEFINE_list('custom_template_list', None, 'Optional. If a custom template should be used for one or'
                                                    ' more sequences, a comma-separated list of file paths or None needs to be given  '
                                                'in the same order as sequences are given in the fasta file.')
flags.DEFINE_list('precomputed_msas_list', None, 'Optional. Comma-separated list of paths to precomputed msas folders or None, given'
                                                 ' in the same order as input sequences.')
flags.DEFINE_string('custom_tempdir', None, 'Define a custom tempdir other than /tmp')
flags.DEFINE_integer('num_recycle', 3, 'Define maximum number of model recycles.')
#flags.DEFINE_bool('only_features', False, 'Stop after Feature pipeline. Useful for splitting up the job into CPU and GPU resources.')
#flags.DEFINE_bool('continue_from_features', False, 'Continue from features.pkl file.'
#                                                   ' Useful for splitting up the job into CPU and GPU resources.')
flags.DEFINE_integer('num_cpu', 1, 'Number of CPUs to use for feature generation.')
flags.DEFINE_string('precomputed_msas_path', None, 'Path to a directory with precomputed MSAs (job_dir/msas)')
#flags.DEFINE_boolean('batch_msas', False, 'Runs the monomer feature pipeline for all sequences in the input MSA file.')
flags.DEFINE_enum('pipeline', 'full', [
                'full', 'only_features', 'batch_msas', 'continue_from_features', 'all_vs_all', 'first_vs_all'],
                'Choose preset pipeline configuration - '
                'full pipeline or '
                'stop after feature generation (only features) or '
                'calculate MSAs and find templates for given batch of sequences, ignore monomer/multimer preset (batch features) or'
                'continue from features.pkl file (continue_from_features)')
flags.DEFINE_integer('num_gpu', 1, 'Number of GPUs.')
flags.DEFINE_integer('chunk_size', None, 'Chunk size.')
flags.DEFINE_boolean('inplace', False, 'Inplace.')

FLAGS = flags.FLAGS

MAX_TEMPLATE_HITS = 20
RELAX_MAX_ITERATIONS = 0
RELAX_ENERGY_TOLERANCE = 2.39
RELAX_STIFFNESS = 10.0
RELAX_EXCLUDE_RESIDUES = []
RELAX_MAX_OUTER_ITERATIONS = 3


def _check_flag(flag_name: str,
                other_flag_name: str,
                should_be_set: bool):
  if should_be_set != bool(FLAGS[flag_name].value):
    verb = 'be' if should_be_set else 'not be'
    raise ValueError(f'{flag_name} must {verb} set when running with '
                     f'"--{other_flag_name}={FLAGS[other_flag_name].value}".')


def inference_model(rank, world_size, result_q, batch, model_name, chunk_size, inplace, model_preset, data_dir):
    os.environ['RANK'] = str(rank)
    os.environ['LOCAL_RANK'] = str(rank)
    os.environ['WORLD_SIZE'] = str(world_size)
    # init distributed for Dynamic Axial Parallelism
    fastfold.distributed.init_dap()

    torch.cuda.set_device(rank)
    config = ff_model_config(model_name)
    if chunk_size:
        if chunk_size > 0:
          config.globals.chunk_size = chunk_size
    config.globals.inplace = inplace
    config.globals.is_multimer = model_preset == 'multimer'
    set_fused_triangle_multiplication()
    model = AlphaFold(config)
    import_jax_weights_(model, data_dir, version=model_name)

    model = inject_fastnn(model)
    model = model.eval()
    model = model.cuda()

    set_chunk_size(model.globals.chunk_size)

    with torch.no_grad():
        batch = {k: torch.as_tensor(v).cuda() for k, v in batch.items()}

        t = time.perf_counter()
        out = model(batch)
        print(f"Inference time: {time.perf_counter() - t}")

    out = tensor_tree_map(lambda x: np.array(x.cpu()), out)

    result_q.put(out)

    torch.distributed.barrier()
    torch.cuda.synchronize()

def predict_structure(
    fasta_path: str,
    fasta_name: str,
    output_dir_base: str,
    data_pipeline: Union[pipeline.DataPipeline, pipeline_multimer.DataPipeline],
    model_runners: Dict[str, model.RunModel],
    amber_relaxer: relax.AmberRelaxation,
    benchmark: bool,
    random_seed: int,
    is_multimer: bool,
    no_msa_list: Optional[bool] = None,
    no_template_list: Optional[bool] = None,
    custom_template_list: Optional[str] = None,
    precomputed_msas_list: Optional[str] = None,
    batch_prediction: Optional[bool] = False,
    scores: Optional[tuple] = None):
  """Predicts structure using AlphaFold for the given sequence."""
  logging.info('Predicting %s', fasta_name)
  timings = {}
  output_dir = os.path.join(output_dir_base, fasta_name)
  if not os.path.exists(output_dir):
    os.makedirs(output_dir)
  msa_output_dir = os.path.join(output_dir, 'msas')
  if not os.path.exists(msa_output_dir):
    os.makedirs(msa_output_dir)

  features_output_path = os.path.join(output_dir, 'features.pkl')
  # Get features.
  if not FLAGS.pipeline == 'continue_from_features':
      t_0 = time.time()
      feature_dict = data_pipeline.process(
            input_fasta_path=fasta_path,
            msa_output_dir=msa_output_dir,
            no_msa=no_msa_list,
            no_template=no_template_list,
            custom_template=custom_template_list,
            precomputed_msas=precomputed_msas_list,
            num_cpu=FLAGS.num_cpu)
      timings['features'] = time.time() - t_0


      # Write out features as a pickled dictionary.
      if not FLAGS.pipeline == 'batch_features':
          with open(features_output_path, 'wb') as f:
            pickle.dump(feature_dict, f, protocol=4)

  #Stop here if only_msa flag is set
  if not FLAGS.pipeline == 'only_features' and not FLAGS.pipeline == 'batch_msas':
      if FLAGS.pipeline == 'continue_from_features':
          if os.path.exists(features_output_path):
              with open(features_output_path, 'rb') as f:
                feature_dict = pickle.load(f)
          elif os.path.exists(f"{features_output_path}.gz"):
              with gzip.open(f"{features_output_path}.gz", 'rb') as f:
                  feature_dict = pickle.load(f)
          else:
              raise("Continue_from_features requested but no feature pickle file found in this directory.")


      unrelaxed_pdbs = {}
      relaxed_pdbs = {}
      relax_metrics = {}
      ranking_confidences = {}
      # Run the models.
      num_models = len(model_runners)
      feature_dict_initial = {k: v for k, v in feature_dict.items()}
      for model_index, (model_name, model_runner) in enumerate(
              model_runners.items()):
        logging.info('Running model %s on %s', model_name, fasta_name)
        #Fix some differences between openfold and alphafold feature_dict
        feature_dict = {}
        for k, v in feature_dict_initial.items():
            if k == 'template_all_atom_masks':
                feature_dict['template_all_atom_mask'] = v
            elif k == 'seq_length' and is_multimer:
                feature_dict['seq_length'] = [v*v]
            else:
                feature_dict[k] = v
        t_0 = time.time()
        #model_random_seed = model_index + random_seed * num_models
        #processed_feature_dict = model_runner.process_features(
        #      feature_dict, random_seed=model_random_seed)

        
        model_name = re.match('(model_\d{1}(_ptm|_multimer){0,1}).*', model_name).group(1)
        model_num = re.match('model_(\d{1}).*', model_name).group(1)
        ff_config = ff_model_config(model_name)
        feature_processor = feature_pipeline.FeaturePipeline(ff_config.data)

<<<<<<< HEAD
        print(feature_dict.keys())

        print(is_multimer)
        processed_feature_dict = feature_processor.process_features(
            feature_dict, mode='predict', is_multimer=is_multimer,
        )
        timings[f'process_features_{model_name}'] = time.time() - t_0


        t_0 = time.time()
        batch = processed_feature_dict

        manager = mp.Manager()
        result_q = manager.Queue()
        chunk_size = FLAGS.chunk_size
        inplace = FLAGS.inplace
        num_gpu = FLAGS.num_gpu


        if is_multimer:
          params_file = f"params_{model_name}_v3.npz"
        else:
          params_file = f"params_{model_name}.npz"
        params_path = os.path.join(FLAGS.data_dir, "params", params_file)
        model_preset = FLAGS.model_preset
        torch.multiprocessing.spawn(inference_model, nprocs=num_gpu, args=(num_gpu, result_q, batch, model_name, chunk_size, inplace, model_preset, params_path))

        prediction_result = result_q.get()

        batch = tensor_tree_map(lambda x: np.array(x[..., -1].cpu()), batch)
=======
        unrelaxed_pdb_path = os.path.join(output_dir, f'unrelaxed_{model_name}.pdb')
>>>>>>> 1607e6e6

        #Skip if model already exists
        if not os.path.exists(unrelaxed_pdb_path):
          logging.info(feature_dict.keys())

          processed_feature_dict = feature_processor.process_features(
              feature_dict, mode='predict', is_multimer=is_multimer,
          )
          timings[f'process_features_{model_name}'] = time.time() - t_0


          t_0 = time.time()
          batch = processed_feature_dict

          with mp.Manager() as manager:
            result_q = manager.Queue()
            chunk_size = FLAGS.chunk_size
            inplace = FLAGS.inplace
            num_gpu = FLAGS.num_gpu

            if is_multimer:
              params_file = f"params_{model_name}_v3.npz"
            else:
              params_file = f"params_{model_name}.npz"
            params_path = os.path.join(FLAGS.data_dir, "params", params_file)
            print(params_path)
            model_preset = FLAGS.model_preset
            torch.multiprocessing.spawn(inference_model, nprocs=num_gpu, args=(num_gpu, result_q, batch, model_name, chunk_size, inplace, model_preset, params_path))

            prediction_result = result_q.get()

            batch = tensor_tree_map(lambda x: np.array(x[..., -1].cpu()), batch)

            t_diff = time.time() - t_0
            timings[f'predict_and_compile_{model_name}'] = t_diff
            logging.info(
                'Total JAX model %s on %s predict time (includes compilation time, see --benchmark): %.1fs',
                model_name, fasta_name, t_diff)

            if benchmark:
              pass

            plddt = prediction_result['plddt']
            #ranking_confidences[model_name] = prediction_result['ranking_confidence']

            # Save the model outputs.
            result_output_path = os.path.join(output_dir, f'result_{model_name}.pkl')
            with open(result_output_path, 'wb') as f:
              pickle.dump(prediction_result, f, protocol=4)

            # Add the predicted LDDT in the b-factor column.
            # Note that higher predicted LDDT value means higher model confidence.
            plddt_b_factors = np.repeat(
                plddt[:, None], residue_constants.atom_type_num, axis=-1)
            unrelaxed_protein = ff_protein.from_prediction(features=batch,
                                                        result=prediction_result,
                                                        b_factors=plddt_b_factors)

            unrelaxed_pdbs[model_name] = ff_protein.to_pdb(unrelaxed_protein)
            
            with open(unrelaxed_pdb_path, 'w') as f:
              f.write(unrelaxed_pdbs[model_name])
            size_result_q = asizeof.asizeof(result_q) / 1024**3
            size_manager = asizeof.asizeof(manager) / 1024**3
            print(f"result_q {size_result_q} size_manager {size_manager}")
        else:
          logging.info(f"Skipping prediction because {unrelaxed_pdb_path} already exists.")
          with open(unrelaxed_pdb_path, 'r') as f:
            unrelaxed_protein = ff_protein.from_pdb_string(f.read())
          

        if amber_relaxer:
          relaxed_output_path = os.path.join(
              output_dir, f'relaxed_{model_name}.pdb')
          #Skip if relaxed model already exists
          if not os.path.exists(relaxed_output_path):
            # Relax the prediction.
            t_0 = time.time()
            relaxed_pdb_str, _, violations = amber_relaxer.process(
                prot=unrelaxed_protein)
            relax_metrics[model_name] = {
                'remaining_violations': violations,
                'remaining_violations_count': sum(violations)
            }
            timings[f'relax_{model_name}'] = time.time() - t_0

            relaxed_pdbs[model_name] = relaxed_pdb_str

            # Save the relaxed PDB.
            
            with open(relaxed_output_path, 'w') as f:
              f.write(relaxed_pdb_str)
          else:
            logging.info(f"Skipping relaxation because {relaxed_output_path} already exists.")

      # Rank by model confidence and write out relaxed PDBs in rank order.
      # ranked_order = []
      # for idx, (model_name, _) in enumerate(
      #     sorted(ranking_confidences.items(), key=lambda x: x[1], reverse=True)):
      #   ranked_order.append(model_name)
      #   ranked_output_path = os.path.join(output_dir, f'ranked_by_plddt_{idx}.pdb')
      #   with open(ranked_output_path, 'w') as f:
      #     if amber_relaxer:
      #       f.write(relaxed_pdbs[model_name])
      #     else:
      #       f.write(unrelaxed_pdbs[model_name])
      #
      # ranking_output_path = os.path.join(output_dir, 'ranking_debug.json')
      # with open(ranking_output_path, 'w') as f:
      #   label = 'iptm+ptm' if 'iptm' in prediction_result else 'plddts'
      #   f.write(json.dumps(
      #       {label: ranking_confidences, 'order': ranked_order}, indent=4))
      logging.info('Final timings for %s: %s', fasta_name, timings)
      timings_output_path = os.path.join(output_dir, 'timings.json')
      with open(timings_output_path, 'w') as f:
        f.write(json.dumps(timings, indent=4))
      if amber_relaxer:
        relax_metrics_path = os.path.join(output_dir, 'relax_metrics.json')
        with open(relax_metrics_path, 'w') as f:
          f.write(json.dumps(relax_metrics, indent=4))

      evaluation: EvaluationPipeline = EvaluationPipeline(fasta_path, batch_prediction)
      evaluation.run_pipeline()

      print("Size of objects in predict")
      
      for name, obj in locals().items():
        if name != 'asizeof':
          size = asizeof.asizeof(obj) / 1024**3
          if size > 1:
            print(name)
            print(size)
      if batch_prediction:
        logging.info("Task finished")
        min_inter_pae_list, min_iptm_list, min_ptm_list = scores
        min_inter_pae_list.append(evaluation.get_min_inter_pae(evaluation.get_pae_results_unsorted(), fasta_name))
        min_iptm_list.append(evaluation.get_min_iptm())
        min_ptm_list.append(evaluation.get_min_ptm())
      else:
        logging.info("Alphafold pipeline completed. Exit code 0")
  else:
      logging.info("Alphafold pipeline completed with feature generation. Exit code 0")


def parse_fasta(fasta_path):
    with open(fasta_path) as f:
        input_fasta_str = f.read()
    description_sequence_dict = {}
    input_seqs, input_descs = parsers.parse_fasta(input_fasta_str)
    for i, desc in enumerate(input_descs):
        description_sequence_dict[desc] = input_seqs[i]
    return description_sequence_dict

def main(argv):
  if len(argv) > 1:
    raise app.UsageError('Too many command-line arguments.')
  if not FLAGS.precomputed_msas_path in ['None', None] or any([not item in ('None', None) for item in FLAGS.precomputed_msas_list]):
      FLAGS.use_precomputed_msas = True

  #Do not check for MSA tools when MSA already exists.
  run_multimer_system = 'multimer' in FLAGS.model_preset
  use_small_bfd = FLAGS.db_preset == 'reduced_dbs'
  use_mmseqs = FLAGS.db_preset == 'colabfold'
  if FLAGS.precomputed_msas_path and FLAGS.precomputed_msas_list:
      logging.warning("Flags --precomputed_msas_path and --precomputed_msas_list selected at the same time."
                      "MSAs from --precomputed_msas_list get priority over MSAs from --precomputed_msas_path.")
  if not FLAGS.pipeline == 'continue_from_features':
      for tool_name in ('jackhmmer', 'hhblits', 'hhsearch', 'hmmsearch', 'hmmbuild', 'kalign'):
        if not FLAGS[f'{tool_name}_binary_path'].value:
          raise ValueError(f'Could not find path to the "{tool_name}" binary. Make '
                           'sure it is installed on your system.')
        if FLAGS.db_preset == 'colabfold':
            if not FLAGS.mmseqs_binary_path:
                raise ValueError(f'Could not find path to mmseqs2 binary. Make sure it is installed on your system.')
      _check_flag('small_bfd_database_path', 'db_preset',
                  should_be_set=use_small_bfd)
      _check_flag('bfd_database_path', 'db_preset',
                  should_be_set=not use_small_bfd)
      _check_flag('uniref30_database_path', 'db_preset',
                  should_be_set=not use_small_bfd and not use_mmseqs)
      _check_flag('pdb70_database_path', 'model_preset',
                  should_be_set=not run_multimer_system)
      _check_flag('pdb_seqres_database_path', 'model_preset',
                  should_be_set=run_multimer_system)
      _check_flag('uniprot_database_path', 'model_preset',
                  should_be_set=run_multimer_system)
      _check_flag('colabfold_envdb_database_path', 'db_preset',
                  should_be_set=use_mmseqs)
      _check_flag('uniref30_mmseqs_database_path', 'db_preset',
                  should_be_set=use_mmseqs)

  if FLAGS.model_preset == 'monomer_casp14':
    num_ensemble = 8
  else:
    num_ensemble = 1

  #Only one fasta file allowed
  fasta_name = pathlib.Path(FLAGS.fasta_path).stem

  if run_multimer_system:
    template_searcher = hmmsearch.Hmmsearch(
        binary_path=FLAGS.hmmsearch_binary_path,
        hmmbuild_binary_path=FLAGS.hmmbuild_binary_path,
        hhalign_binary_path=FLAGS.hhalign_binary_path,
        database_path=FLAGS.pdb_seqres_database_path,
        custom_tempdir=FLAGS.custom_tempdir)
    template_featurizer = templates.HmmsearchHitFeaturizer(
        mmcif_dir=FLAGS.template_mmcif_dir,
        max_template_date=FLAGS.max_template_date,
        max_hits=MAX_TEMPLATE_HITS,
        kalign_binary_path=FLAGS.kalign_binary_path,
        release_dates_path=None,
        obsolete_pdbs_path=FLAGS.obsolete_pdbs_path,
        custom_tempdir=FLAGS.custom_tempdir,
        strict_error_check=True)
  else:
    template_searcher = hhsearch.HHSearch(
        binary_path=FLAGS.hhsearch_binary_path,
        hhalign_binary_path=FLAGS.hhalign_binary_path,
        databases=[FLAGS.pdb70_database_path],
        custom_tempdir=FLAGS.custom_tempdir)
    template_featurizer = templates.HhsearchHitFeaturizer(
        mmcif_dir=FLAGS.template_mmcif_dir,
        max_template_date=FLAGS.max_template_date,
        max_hits=MAX_TEMPLATE_HITS,
        kalign_binary_path=FLAGS.kalign_binary_path,
        release_dates_path=None,
        obsolete_pdbs_path=FLAGS.obsolete_pdbs_path,
        custom_tempdir=FLAGS.custom_tempdir,
        strict_error_check=True)

  monomer_data_pipeline = pipeline.DataPipeline(
      jackhmmer_binary_path=FLAGS.jackhmmer_binary_path,
      hhblits_binary_path=FLAGS.hhblits_binary_path,
      mmseqs_binary_path=FLAGS.mmseqs_binary_path,
      uniref90_database_path=FLAGS.uniref90_database_path,
      mgnify_database_path=FLAGS.mgnify_database_path,
      bfd_database_path=FLAGS.bfd_database_path,
      uniref30_database_path=FLAGS.uniref30_database_path,
      uniref30_mmseqs_database_path=FLAGS.uniref30_mmseqs_database_path,
      small_bfd_database_path=FLAGS.small_bfd_database_path,
      colabfold_envdb_database_path=FLAGS.colabfold_envdb_database_path,
      template_searcher=template_searcher,
      template_featurizer=template_featurizer,
      use_small_bfd=use_small_bfd,
      use_precomputed_msas=FLAGS.use_precomputed_msas,
      use_mmseqs=use_mmseqs,
      custom_tempdir=FLAGS.custom_tempdir,
      precomputed_msas_path=FLAGS.precomputed_msas_path)

  if FLAGS.pipeline == 'batch_msas':
      data_pipeline = pipeline_batch.DataPipeline(monomer_data_pipeline=monomer_data_pipeline, 
        jackhmmer_binary_path=FLAGS.jackhmmer_binary_path,
        uniprot_database_path=FLAGS.uniprot_database_path)
      num_predictions_per_model = 1
  elif run_multimer_system and not FLAGS.pipeline == 'batch_msas':
    num_predictions_per_model = FLAGS.num_multimer_predictions_per_model
    data_pipeline = pipeline_multimer.DataPipeline(
        monomer_data_pipeline=monomer_data_pipeline,
        jackhmmer_binary_path=FLAGS.jackhmmer_binary_path,
        uniprot_database_path=FLAGS.uniprot_database_path)
  else:
    num_predictions_per_model = 1
    data_pipeline = monomer_data_pipeline


  model_runners = {}
  model_names = af_config.MODEL_PRESETS[FLAGS.model_preset]
  for model_name in model_names:
      model_config = af_config.model_config(model_name, FLAGS.num_recycle)
      if run_multimer_system:
          model_config.model.num_ensemble_eval = num_ensemble
      else:
          model_config.data.eval.num_ensemble = num_ensemble
      model_params = data.get_model_haiku_params(
          model_name=model_name, data_dir=FLAGS.data_dir)
      model_runner = model.RunModel(model_config, model_params)
      for i in range(num_predictions_per_model):
          model_runners[f'{model_name}_pred_{i}'] = model_runner

  logging.info('Have %d models: %s', len(model_names),
               list(model_names))

  if FLAGS.run_relax:
    amber_relaxer = relax.AmberRelaxation(
        max_iterations=RELAX_MAX_ITERATIONS,
        tolerance=RELAX_ENERGY_TOLERANCE,
        stiffness=RELAX_STIFFNESS,
        exclude_residues=RELAX_EXCLUDE_RESIDUES,
        max_outer_iterations=RELAX_MAX_OUTER_ITERATIONS,
        use_gpu=FLAGS.use_gpu_relax)
  else:
    amber_relaxer = None

  random_seed = FLAGS.random_seed
  if random_seed is None:
    random_seed = random.randrange(sys.maxsize // len(model_names))
  logging.info('Using random seed %d for the data pipeline', random_seed)



  #Code adaptions to handle custom template, no MSA, no template
  #Check that no_msa_list has same number of elements as in fasta_sequence,
  #and convert to bool.
  description_sequence_dict = parse_fasta(FLAGS.fasta_path)
  if FLAGS.no_msa_list:
    if len(FLAGS.no_msa_list) != len(description_sequence_dict):
      raise ValueError('--no_msa_list must either be omitted or match '
                       'number of sequences.')
    no_msa_list = []
    for s in FLAGS.no_msa_list:
      if s.lower() == 'true':
        no_msa_list.append(True)
      elif s.lower() == 'false':
        no_msa_list.append(False)
      else:
        raise ValueError('--no_msa_list must contain comma separated '
                         'true or false values.')
  else:
    no_msa_list = [False] * len(description_sequence_dict)


  if FLAGS.custom_template_list:
      if len(FLAGS.custom_template_list) != len(description_sequence_dict):
          raise ValueError('--custom_template_list must either be omitted or match '
                           'number of sequences.')
      custom_template_list = []
      for s in FLAGS.custom_template_list:
          if s in ["None", "none"]:
            custom_template_list.append(None)
          else:
            custom_template_list.append(s)

  else:
      custom_template_list = [None] * len(description_sequence_dict)

  if FLAGS.no_template_list:
      if len(FLAGS.no_template_list) != len(description_sequence_dict):
          raise ValueError('--no_template_list must either be omitted or match '
                           'number of sequences.')
      no_template_list = []
      for s in FLAGS.no_template_list:
          if s.lower() == 'true':
              no_template_list.append(True)
          elif s.lower() == 'false':
              no_template_list.append(False)
          else:
              raise ValueError('--no_template_list must contain comma separated '
                               'true or false values.')
  else:
      no_template_list = [False] * len(description_sequence_dict)

  if FLAGS.precomputed_msas_list:
      if len(FLAGS.precomputed_msas_list) != len(description_sequence_dict):
          raise ValueError('--precomputed_msas_list must either be omitted or match number of sequences.')

      precomputed_msas_list = []
      for s in FLAGS.precomputed_msas_list:
          if s in ["None", "none"]:
              precomputed_msas_list.append(None)
          else:
              precomputed_msas_list.append(s)
  else:
      precomputed_msas_list = [None] * len(description_sequence_dict)

  #Search precomputed MSAs in case of monomer pipeline
  if not run_multimer_system and not FLAGS.pipeline == 'batch_msas' and FLAGS.precomputed_msas_path:
      pcmsa_map = pipeline.get_pcmsa_map(FLAGS.precomputed_msas_path,
                                                             description_sequence_dict)
      logging.info("Precomputed MSAs map")
      logging.info(pcmsa_map)
      if len(pcmsa_map) > 0:
          precomputed_msas_list = list(pcmsa_map.values())[0]
      elif len(pcmsa_map) > 1:
          logging.warning("Found more than one precomputed MSA for given sequence. Will use the first one in the list.")
          precomputed_msas_list = list(pcmsa_map.values())[0]
  elif FLAGS.pipeline == 'batch_msas' and FLAGS.precomputed_msas_path:
      logging.warning("Precomputed MSAs will not be copied when running batch features.")


  if FLAGS.pipeline == 'all_vs_all':
    combinations = []
    min_inter_pae_list, min_iptm_list, min_ptm_list = [], [], []
    for i, (desc_1, seq_1) in enumerate(description_sequence_dict.items()):
      for o, (desc_2, seq_2) in enumerate(description_sequence_dict.items()):
        #Check if sequence names are identical
        if desc_1 == desc_2:
          prev_desc_1 = desc_1
          prev_desc_2 = desc_2
          desc_1 = f"{desc_1}_1"
          desc_2 = f"{desc_2}_2"
        #Check if reversed combination already exists
        if not (desc_2, desc_1) in combinations:
          combinations.append((desc_1, desc_2))
          fasta_name = f"{desc_1}_{desc_2}"
          fasta_path = os.path.join(FLAGS.output_dir, f"{desc_1}_{desc_2}.fasta")
          with open(fasta_path, 'w') as f:
            f.write(f">{desc_1}\n")
            f.write(seq_1)
            f.write(f"\n\n>{desc_2}\n")
            f.write(seq_2)

          predict_structure(
            fasta_path=fasta_path,
            fasta_name=fasta_name,
            output_dir_base=FLAGS.output_dir,
            data_pipeline=data_pipeline,
            model_runners=model_runners,
            amber_relaxer=amber_relaxer,
            benchmark=FLAGS.benchmark,
            random_seed=random_seed,
            is_multimer=run_multimer_system,
            no_msa_list=no_msa_list,
            no_template_list=[no_template_list[i], no_template_list[o]],
            custom_template_list=[custom_template_list[i], custom_template_list[o]],
            precomputed_msas_list=[precomputed_msas_list[i], precomputed_msas_list[o]],
            batch_prediction=True,
            scores=(min_inter_pae_list, min_iptm_list, min_ptm_list))
          print("Size min inter pae list GB")
          print(asizeof.asizeof(min_inter_pae_list) / 1024**3)

          #reset
          desc_1 = prev_desc_1
          desc_2 = prev_desc_2

    evaluation_batch = EvaluationPipelineBatch(FLAGS.output_dir, min_inter_pae_list, min_iptm_list, min_ptm_list)
    evaluation_batch.run()


  elif FLAGS.pipeline == 'first_vs_all':
    combinations = []
    best_inter_pae_list = []
    desc_1 = list(description_sequence_dict.keys())[0]
    seq_1 = description_sequence_dict[desc_1]
    for i, seq_2, desc_2 in enumerate(description_sequence_dict.items()):
      if desc_1 == desc_2:
        desc_1 = f"{desc_1}_1"
        desc_2 = f"{desc_2}_2"
      fasta_name = f"{desc_1}_{desc_2}"
      fasta_path = os.path.join(FLAGS.output_dir, f"{desc_1}_{desc_2}.fasta")
      with open(fasta_path, 'w') as f:
        f.write(f">{desc_1}\n")
        f.write(seq_1)
        f.write(f"\n\n>{desc_2}\n")
        f.write(seq_2)

      predict_structure(
        fasta_path=fasta_path,
        fasta_name=fasta_name,
        output_dir_base=FLAGS.output_dir,
        data_pipeline=data_pipeline,
        model_runners=model_runners,
        amber_relaxer=amber_relaxer,
        benchmark=FLAGS.benchmark,
        random_seed=random_seed,
        is_multimer=run_multimer_system,
        no_msa_list=no_msa_list,
        no_template_list=[no_template_list[0], no_template_list[i]],
        custom_template_list=[custom_template_list[0], custom_template_list[i]],
        precomputed_msas_list=[precomputed_msas_list[0], precomputed_msas_list[i]],
        batch_prediction=True,
        scores=(min_inter_pae_list, min_iptm_list, min_ptm_list))

      evaluation_batch = EvaluationPipelineBatch(min_inter_pae_list, min_iptm_list, min_ptm_list)
      evaluation_batch.run()
      
      
  else:
    predict_structure(
      fasta_path=FLAGS.fasta_path,
      fasta_name=fasta_name,
      output_dir_base=FLAGS.output_dir,
      data_pipeline=data_pipeline,
      model_runners=model_runners,
      amber_relaxer=amber_relaxer,
      benchmark=FLAGS.benchmark,
      random_seed=random_seed,
      is_multimer=run_multimer_system,
      no_msa_list=no_msa_list,
      no_template_list=no_template_list,
      custom_template_list=custom_template_list,
      precomputed_msas_list=precomputed_msas_list)

def sigterm_handler(_signo, _stack_frame):
    raise KeyboardInterrupt

if __name__ == '__main__':
  __spec__ = None
  flags.mark_flags_as_required([
      'fasta_path',
      'output_dir',
      'data_dir',
      'uniref90_database_path',
      'mgnify_database_path',
      'template_mmcif_dir',
      'max_template_date',
      'obsolete_pdbs_path',
      'use_gpu_relax',
  ])
  try:
    import signal
    signal.signal(signal.SIGTERM, sigterm_handler)
    app.run(main)
  except KeyboardInterrupt:
      logging.error("Alphafold pipeline was aborted. Exit code 2")
  except Exception:
      logging.info(traceback.print_exc())
      logging.error("Alphafold pipeline finished with an error. Exit code 1")<|MERGE_RESOLUTION|>--- conflicted
+++ resolved
@@ -227,6 +227,7 @@
     config.globals.inplace = inplace
     config.globals.is_multimer = model_preset == 'multimer'
     set_fused_triangle_multiplication()
+    set_fused_triangle_multiplication()
     model = AlphaFold(config)
     import_jax_weights_(model, data_dir, version=model_name)
 
@@ -339,40 +340,7 @@
         ff_config = ff_model_config(model_name)
         feature_processor = feature_pipeline.FeaturePipeline(ff_config.data)
 
-<<<<<<< HEAD
-        print(feature_dict.keys())
-
-        print(is_multimer)
-        processed_feature_dict = feature_processor.process_features(
-            feature_dict, mode='predict', is_multimer=is_multimer,
-        )
-        timings[f'process_features_{model_name}'] = time.time() - t_0
-
-
-        t_0 = time.time()
-        batch = processed_feature_dict
-
-        manager = mp.Manager()
-        result_q = manager.Queue()
-        chunk_size = FLAGS.chunk_size
-        inplace = FLAGS.inplace
-        num_gpu = FLAGS.num_gpu
-
-
-        if is_multimer:
-          params_file = f"params_{model_name}_v3.npz"
-        else:
-          params_file = f"params_{model_name}.npz"
-        params_path = os.path.join(FLAGS.data_dir, "params", params_file)
-        model_preset = FLAGS.model_preset
-        torch.multiprocessing.spawn(inference_model, nprocs=num_gpu, args=(num_gpu, result_q, batch, model_name, chunk_size, inplace, model_preset, params_path))
-
-        prediction_result = result_q.get()
-
-        batch = tensor_tree_map(lambda x: np.array(x[..., -1].cpu()), batch)
-=======
         unrelaxed_pdb_path = os.path.join(output_dir, f'unrelaxed_{model_name}.pdb')
->>>>>>> 1607e6e6
 
         #Skip if model already exists
         if not os.path.exists(unrelaxed_pdb_path):
